--- conflicted
+++ resolved
@@ -400,29 +400,9 @@
         if (keyAlgo == null) {
             throw new InvalidKeyException("Key must specify its algorithm");
         }
-        KeyInfo ki = getKeyInfo(keyAlgo);
-        if (ki == null) {
-            throw new InvalidKeyException("Unknown algorithm " + keyAlgo);
-        }
-
-        KeyInfo si;
         if (svcAlgo == null) {
             svcAlgo = keyAlgo;
-            si = ki;
-        } else {
-            si = getKeyInfo(svcAlgo);
-            if (si == null) {
-                throw new InvalidKeyException("Unknown algorithm " + svcAlgo);
-            }
-        }
-<<<<<<< HEAD
-
-        // Check if the key can be used for the service.
-        // Any key can be used for a MAC service.
-        if (svcAlgo != keyAlgo && !(si instanceof HMACKeyInfo) &&
-                !KeyInfo.checkUse(ki, si)) {
-            throw new InvalidKeyException("Cannot use a " + keyAlgo +
-=======
+        }
         KeyInfo si = getKeyInfo(svcAlgo);
         if (si == null) {
             throw new InvalidKeyException("Unknown algorithm " + svcAlgo);
@@ -434,8 +414,8 @@
             KeyInfo ki = getKeyInfo(keyAlgo);
             if (ki == null || !KeyInfo.checkUse(ki, si)) {
                 throw new InvalidKeyException("Cannot use a " + keyAlgo +
->>>>>>> 33c1d2f6
                         " key for a " + svcAlgo + " service");
+            }
         }
 
         if (key instanceof P11Key p11Key) {
@@ -468,11 +448,8 @@
             return p11Key;
         }
         if (key instanceof PBEKey pbeKey) {
-<<<<<<< HEAD
-=======
             // make sure key info matches key type
             KeyInfo ki = (keyAlgo == svcAlgo ? si : getKeyInfo(keyAlgo));
->>>>>>> 33c1d2f6
             if (ki instanceof PBEKeyInfo pbeKi) {
                 PBEKeySpec keySpec = getPbeKeySpec(pbeKey);
                 try {
