--- conflicted
+++ resolved
@@ -154,12 +154,8 @@
   void write_ref_field_post(T* field, oop new_val);
   void write_ref_field_post_slow(volatile jbyte* byte);
 
-<<<<<<< HEAD
-  virtual void flush_deferred_barriers(JavaThread* thread);
-=======
   virtual void on_thread_attach(JavaThread* thread);
   virtual void on_thread_detach(JavaThread* thread);
->>>>>>> 2471caab
 
   virtual bool card_mark_must_follow_store() const {
     return true;
