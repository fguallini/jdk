--- conflicted
+++ resolved
@@ -60,11 +60,7 @@
  * @since 1.4
  */
 
-<<<<<<< HEAD
-public final class EncryptedPrivateKeyInfo implements DEREncodable {
-=======
 public non-sealed class EncryptedPrivateKeyInfo implements DEREncodable {
->>>>>>> 1d219233
 
     // The "encryptionAlgorithm" is stored in either the algid or
     // the params field. Precisely, if this object is created by
@@ -84,12 +80,8 @@
     /**
      * Constructs an {@code EncryptedPrivateKeyInfo} from a given encrypted
      * PKCS#8 ASN.1 encoding.
-<<<<<<< HEAD
-     * @param encoded the ASN.1 encoding which is cloned and then parsed.
-=======
      * @param encoded the ASN.1 encoding of this object. The contents of
      * the array are copied to protect against subsequent modification.
->>>>>>> 1d219233
      * @throws NullPointerException if {@code encoded} is {@code null}.
      * @throws IOException if error occurs when parsing the ASN.1 encoding.
      */
@@ -339,11 +331,7 @@
      * Cipher section</a> of the Java Security Standard Algorithm Names
      * Specification.
      *
-<<<<<<< HEAD
-     * @param key the PrivateKey object to encrypt.
-=======
      * @param key the {@code PrivateKey} to encrypt.
->>>>>>> 1d219233
      * @param password the password used during encryption.
      * @param algorithm the PBE encryption algorithm.  The default algorithm is
      *                  will be used if {@code null}.  However, {@code null} is
@@ -355,12 +343,6 @@
      *                 {@link SecretKeyFactory} generation and {@link Cipher}
      *                 encryption operations. The default provider list will be
      *                 used if {@code null}.
-<<<<<<< HEAD
-     * @return an EncryptedPrivateKeyInfo.
-     * @throws IllegalArgumentException when an argument causes an
-     * initialization error.
-     * @throws SecurityException on a cryptographic errors.
-=======
      * @return {@code EncryptedPrivateKeyInfo}
      * @throws IllegalArgumentException on initialization errors based on the
      * arguments passed to the method. The cause may include
@@ -368,7 +350,6 @@
      * or NoSuchPaddingException.
      * @throws RuntimeException on an encryption errors.  The cause may include
      * IllegalBlockSizeException, BadPaddingException, or InvalidKeyException.
->>>>>>> 1d219233
      * @throws NullPointerException if the key or password are null. Also, if
      * {@code params} is non-null when {@code algorithm} is {@code null}.
      *
@@ -384,14 +365,6 @@
         Provider provider) {
 
         PBEKeySpec keySpec = new PBEKeySpec(password);
-<<<<<<< HEAD
-        Objects.requireNonNull(key);
-        if (algorithm == null && params != null) {
-            throw new NullPointerException("algorithm must be specified if " +
-                "params is non-null.");
-        }
-        SecretKey skey;
-=======
         SecretKey skey;
         Objects.requireNonNull(key);
         if (algorithm == null) {
@@ -401,7 +374,6 @@
             }
             algorithm = Pem.DEFAULT_ALGO;
         }
->>>>>>> 1d219233
 
         try {
             SecretKeyFactory factory;
@@ -422,16 +394,6 @@
      * {@code PrivateKey} and password.  Default algorithm and parameters are
      * used.
      *
-<<<<<<< HEAD
-     * @param key The {@code PrivateKey} object to encrypt.
-     * @param password the password used in the PBE encryption.  This array is
-     *                 cloned before being used.
-     * @return an {@code EncryptedPrivateKeyInfo}.
-     * @throws IllegalArgumentException on initialization errors based on the
-     * arguments passed to the method.
-     * @throws SecurityException on a encryption errors.
-     * @throws NullPointerException when the password is null.
-=======
      * @param key The {@code PrivateKey} to encrypt.
      * @param password the password used in the PBE encryption.  This array is
      *                 cloned before being used.
@@ -443,7 +405,6 @@
      * @throws RuntimeException on an encryption errors. The cause may include
      * IllegalBlockSizeException, BadPaddingException, or InvalidKeyException.
      * @throws NullPointerException when the key or password is null.
->>>>>>> 1d219233
      *
      * @implNote The `jdk.epkcs8.defaultAlgorithm` Security Property defines
      * the default encryption algorithm and the {@code AlgorithmParameterSpec}
@@ -454,34 +415,19 @@
     @PreviewFeature(feature = PreviewFeature.Feature.PEM_API)
     public static EncryptedPrivateKeyInfo encryptKey(PrivateKey key,
         char[] password) {
-<<<<<<< HEAD
-        char[] pass = password.clone();
-        if (Pem.DEFAULT_ALGO == null || Pem.DEFAULT_ALGO.length() == 0) {
-            throw new SecurityException("Security property " +
-                "\"jdk.epkcs8.defaultAlgorithm\" may not specify a " +
-                "valid algorithm.  Operation cannot be performed.");
-        }
-        return encryptKey(key, pass, Pem.DEFAULT_ALGO,
-            null, null);
-=======
         if (Pem.DEFAULT_ALGO == null || Pem.DEFAULT_ALGO.length() == 0) {
             throw new RuntimeException("Security property " +
                 "\"jdk.epkcs8.defaultAlgorithm\" may not specify a " +
                 "valid algorithm.  Operation cannot be performed.");
         }
         return encryptKey(key, password, Pem.DEFAULT_ALGO, null, null);
->>>>>>> 1d219233
     }
 
     /**
      * Creates and encrypts an {@code EncryptedPrivateKeyInfo} from a given
      * {@link PrivateKey} using the {@code encKey} and given parameters.
      *
-<<<<<<< HEAD
-     * @param key is the {@code PrivateKey} to be encrypted.
-=======
      * @param key The {@code PrivateKey} to encrypt.
->>>>>>> 1d219233
      * @param encKey the password-based encryption (PBE) {@code Key} used to
      *              encrypt {@code key}.
      * @param algorithm the PBE encryption algorithm.  The default algorithm is
@@ -494,13 +440,6 @@
      *               encryption.  The default will be used if {@code null}.
      * @param provider the {@code Provider} is used for {@link Cipher}
      *                encryption operation.  The default provider list will be
-<<<<<<< HEAD
-     *                 used if {@code null}.
-     * @return an {@code EncryptedPrivateKeyInfo}.
-     * @throws IllegalArgumentException on initialization errors based on the
-     *                                  arguments passed to the method.
-     * @throws SecurityException on an encryption errors.
-=======
      *                used if {@code null}.
      * @return {@code EncryptedPrivateKeyInfo}
      * @throws IllegalArgumentException on initialization errors based on the
@@ -509,7 +448,6 @@
      * or NoSuchPaddingException.
      * @throws RuntimeException on an encryption errors.  The cause may include
      * IllegalBlockSizeException, BadPaddingException, or InvalidKeyException.
->>>>>>> 1d219233
      * @throws NullPointerException if the key or password are null. Also, if
      * {@code params} is non-null when {@code algorithm} is {@code null}.
      *
@@ -523,23 +461,6 @@
     public static EncryptedPrivateKeyInfo encryptKey(PrivateKey key, Key encKey,
         String algorithm, AlgorithmParameterSpec params, Provider provider,
         SecureRandom random) {
-<<<<<<< HEAD
-        if (algorithm == null && params != null) {
-            throw new NullPointerException("algorithm must be specified if " +
-                "params is non-null.");
-        }
-
-        if (Pem.DEFAULT_ALGO == null || Pem.DEFAULT_ALGO.length() == 0) {
-            throw new SecurityException("Security property " +
-                "\"jdk.epkcs8.defaultAlgorithm\" may not specify a " +
-                "valid algorithm.  Operation cannot be performed.");
-        }
-        Objects.requireNonNull(key);
-        Objects.requireNonNull(encKey);
-        return encryptKeyImpl(key,
-            (algorithm == null ? Pem.DEFAULT_ALGO : algorithm), encKey, params,
-            provider, random);
-=======
         if (algorithm == null) {
             if (params != null) {
                 throw new NullPointerException("algorithm must be specified " +
@@ -556,7 +477,6 @@
         Objects.requireNonNull(key);
         Objects.requireNonNull(encKey);
         return encryptKeyImpl(key, algorithm, encKey, params, provider, random);
->>>>>>> 1d219233
     }
 
 
@@ -588,11 +508,7 @@
             throw new IllegalArgumentException(e);
         } catch (IllegalBlockSizeException | BadPaddingException |
                  InvalidKeyException e) {
-<<<<<<< HEAD
-            throw new SecurityException(e);
-=======
             throw new RuntimeException(e);
->>>>>>> 1d219233
         }
         return new EncryptedPrivateKeyInfo(
             DerValue.wrap(DerValue.tag_Sequence, out).toByteArray(),
@@ -604,11 +520,7 @@
      *
      * @param password this array is cloned and used for PBE decryption.
      *                 {@code null} may be used.
-<<<<<<< HEAD
-     * @return a {@code PrivateKey}
-=======
      * @return {@code PrivateKey}
->>>>>>> 1d219233
      * @throws InvalidKeyException if an error occurs during parsing of the
      * encrypted data or creation of the key object.
      *
@@ -630,11 +542,7 @@
      *                 {@code SecretKeyFactory}, and the {@code PrivateKey},
      *                 {@code KeyFactory}.  A {@code null} value will use the default
      *                 provider configuration.
-<<<<<<< HEAD
-     * @return a {@code PrivateKey}
-=======
      * @return {@code PrivateKey}
->>>>>>> 1d219233
      * @throws InvalidKeyException if an error occurs during parsing of the
      * encrypted data or creation of the key object.
      *
@@ -660,15 +568,10 @@
             }
 
             return PKCS8Key.parseKey(p8KeySpec.getEncoded(), provider);
-<<<<<<< HEAD
-        } catch (GeneralSecurityException e) {
-            throw new InvalidKeyException(e);
-=======
         } catch (NoSuchAlgorithmException e) {
             throw new RuntimeException(e);
         } catch (InvalidKeySpecException e) {
             throw new RuntimeException(e);
->>>>>>> 1d219233
         }
     }
 
@@ -677,17 +580,6 @@
      * using the given provider.
      *
      * @param decryptKey this is the decryption key and cannot be {@code null}.
-<<<<<<< HEAD
-     * @param provider this {@code Provider} is used for all key generations.
-     *                 It is used when generating the PBE encryption key,
-     *                 {@code SecretKeyFactory}, and the {@code PrivateKey},
-     *                 {@code KeyFactory}.  A {@code null} value will use the
-     *                 default provider configuration.
-     * @return a {@code PrivateKey}
-     * @throws InvalidKeyException if an error occurs during parsing of the
-     * encrypted data or creation of the key object.
-     * @throws NullPointerException if {@code key} is null.
-=======
      * @param provider the {@code Provider} is used for Cipher decryption and
      *                 {@code PrivateKey} generation. A {@code null} value will
      *                 use the default provider configuration.
@@ -695,7 +587,6 @@
      * @throws InvalidKeyException if an error occurs during parsing of the
      * encrypted data or creation of the key object.
      * @throws NullPointerException if {@code decryptKey} is null.
->>>>>>> 1d219233
      *
      * @since 25
      */
