--- conflicted
+++ resolved
@@ -25,12 +25,9 @@
 
 package java.security.spec;
 
-<<<<<<< HEAD
-=======
 import sun.security.util.KeyUtil;
 
 import java.io.IOException;
->>>>>>> 1d219233
 import java.security.DEREncodable;
 
 /**
@@ -44,11 +41,7 @@
  *   version Version,
  *   privateKeyAlgorithm PrivateKeyAlgorithmIdentifier,
  *   privateKey PrivateKey,
-<<<<<<< HEAD
- *   attributes       [0] IMPLICIT Attributes OPTIONAL,
-=======
  *   attributes       [0] Attributes OPTIONAL,
->>>>>>> 1d219233
  *   ...,
  *   [[2: publicKey  [1] PublicKey OPTIONAL ]],
  *   ...
@@ -82,11 +75,7 @@
  * @since 1.2
  */
 
-<<<<<<< HEAD
-public final class PKCS8EncodedKeySpec extends EncodedKeySpec implements
-=======
 public non-sealed class PKCS8EncodedKeySpec extends EncodedKeySpec implements
->>>>>>> 1d219233
     DEREncodable {
 
     /**
