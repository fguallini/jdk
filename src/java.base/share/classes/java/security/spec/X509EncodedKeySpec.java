/*
 * Copyright (c) 1997, 2025, Oracle and/or its affiliates. All rights reserved.
 * DO NOT ALTER OR REMOVE COPYRIGHT NOTICES OR THIS FILE HEADER.
 *
 * This code is free software; you can redistribute it and/or modify it
 * under the terms of the GNU General Public License version 2 only, as
 * published by the Free Software Foundation.  Oracle designates this
 * particular file as subject to the "Classpath" exception as provided
 * by Oracle in the LICENSE file that accompanied this code.
 *
 * This code is distributed in the hope that it will be useful, but WITHOUT
 * ANY WARRANTY; without even the implied warranty of MERCHANTABILITY or
 * FITNESS FOR A PARTICULAR PURPOSE.  See the GNU General Public License
 * version 2 for more details (a copy is included in the LICENSE file that
 * accompanied this code).
 *
 * You should have received a copy of the GNU General Public License version
 * 2 along with this work; if not, write to the Free Software Foundation,
 * Inc., 51 Franklin St, Fifth Floor, Boston, MA 02110-1301 USA.
 *
 * Please contact Oracle, 500 Oracle Parkway, Redwood Shores, CA 94065 USA
 * or visit www.oracle.com if you need additional information or have any
 * questions.
 */

package java.security.spec;

<<<<<<< HEAD
=======
import sun.security.util.KeyUtil;

import java.io.IOException;
>>>>>>> 1d219233
import java.security.DEREncodable;

/**
 * This class represents the ASN.1 encoding of a public key,
 * encoded according to the ASN.1 type {@code SubjectPublicKeyInfo}.
 * The {@code SubjectPublicKeyInfo} syntax is defined in the X.509
 * standard as follows:
 *
 * <pre>
 * SubjectPublicKeyInfo ::= SEQUENCE {
 *   algorithm AlgorithmIdentifier,
 *   subjectPublicKey BIT STRING }
 * </pre>
 *
 * @author Jan Luehe
 *
 *
 * @see java.security.Key
 * @see java.security.KeyFactory
 * @see KeySpec
 * @see EncodedKeySpec
 * @see PKCS8EncodedKeySpec
 *
 * @since 1.2
 */

<<<<<<< HEAD
public final class X509EncodedKeySpec extends EncodedKeySpec implements
=======
public non-sealed class X509EncodedKeySpec extends EncodedKeySpec implements
>>>>>>> 1d219233
    DEREncodable {

    /**
     * Creates a new {@code X509EncodedKeySpec} with the given encoded key.
     * This constructor extracts the algorithm name from the encoded bytes,
     * which may be an OID if no standard algorithm name is defined. If the
     * algorithm name cannot be extracted, it is set to null.
     *
     * @param encodedKey the key, which is assumed to be
     * encoded according to the X.509 standard. The contents of the
     * array are copied to protect against subsequent modification.
     * @throws NullPointerException if {@code encodedKey}
     * is null.
     */
    public X509EncodedKeySpec(byte[] encodedKey) {
        /* Uncomment when JEP 513 integrates
        String algorithm = null;
        try {
            algorithm = KeyUtil.getAlgorithm(encodedKey).getName();
        } catch (IOException e) {
            // On error leave algorithmName as null.
        }
        super(encodedKey, algorithm);
         */
        super(encodedKey);
    }

    /**
     * Creates a new {@code X509EncodedKeySpec} with the given encoded key.
     * This constructor is useful when subsequent callers of the
     * {@code X509EncodedKeySpec} object might not know the algorithm
     * of the key.
     *
     * @param encodedKey the key, which is assumed to be
     * encoded according to the X.509 standard. The contents of the
     * array are copied to protect against subsequent modification.
     * @param algorithm the algorithm name of the encoded public key.
     * See the AsymmetricKey Algorithms section in the
     * <a href="{@docRoot}/../specs/security/standard-names.html#asymmetrickey-algorithms">
     * Java Security Standard Algorithm Names Specification</a>
     * for information about standard asymmetric key algorithm names.
     * @spec security/standard-names.html Java Security Standard Algorithm Names
     * @throws NullPointerException if {@code encodedKey}
     * or {@code algorithm} is null.
     * @throws IllegalArgumentException if {@code algorithm} is
     * the empty string {@code ""}
     * @spec security/standard-names.html Java Security Standard Algorithm Names
     * @since 9
     */
    public X509EncodedKeySpec(byte[] encodedKey, String algorithm) {
        super(encodedKey, algorithm);
    }

    /**
     * Returns the key bytes, encoded according to the X.509 standard.
     *
     * @return the X.509 encoding of the key. Returns a new array
     * each time this method is called.
     */
    public byte[] getEncoded() {
        return super.getEncoded();
    }

    /**
     * Returns the name of the encoding format associated with this
     * key specification.
     *
     * @return the string {@code "X.509"}.
     */
    public final String getFormat() {
        return "X.509";
    }
}<|MERGE_RESOLUTION|>--- conflicted
+++ resolved
@@ -25,12 +25,9 @@
 
 package java.security.spec;
 
-<<<<<<< HEAD
-=======
 import sun.security.util.KeyUtil;
 
 import java.io.IOException;
->>>>>>> 1d219233
 import java.security.DEREncodable;
 
 /**
@@ -57,11 +54,7 @@
  * @since 1.2
  */
 
-<<<<<<< HEAD
-public final class X509EncodedKeySpec extends EncodedKeySpec implements
-=======
 public non-sealed class X509EncodedKeySpec extends EncodedKeySpec implements
->>>>>>> 1d219233
     DEREncodable {
 
     /**
