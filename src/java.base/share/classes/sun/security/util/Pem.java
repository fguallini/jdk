/*
 * Copyright (c) 2015, 2025, Oracle and/or its affiliates. All rights reserved.
 * DO NOT ALTER OR REMOVE COPYRIGHT NOTICES OR THIS FILE HEADER.
 *
 * This code is free software; you can redistribute it and/or modify it
 * under the terms of the GNU General Public License version 2 only, as
 * published by the Free Software Foundation.  Oracle designates this
 * particular file as subject to the "Classpath" exception as provided
 * by Oracle in the LICENSE file that accompanied this code.
 *
 * This code is distributed in the hope that it will be useful, but WITHOUT
 * ANY WARRANTY; without even the implied warranty of MERCHANTABILITY or
 * FITNESS FOR A PARTICULAR PURPOSE.  See the GNU General Public License
 * version 2 for more details (a copy is included in the LICENSE file that
 * accompanied this code).
 *
 * You should have received a copy of the GNU General Public License version
 * 2 along with this work; if not, write to the Free Software Foundation,
 * Inc., 51 Franklin St, Fifth Floor, Boston, MA 02110-1301 USA.
 *
 * Please contact Oracle, 500 Oracle Parkway, Redwood Shores, CA 94065 USA
 * or visit www.oracle.com if you need additional information or have any
 * questions.
 */

package sun.security.util;

import sun.security.x509.AlgorithmId;

import java.io.*;
import java.nio.charset.StandardCharsets;
import java.security.NoSuchAlgorithmException;
import java.security.PEMRecord;
import java.security.Security;
import java.util.Arrays;
import java.util.Base64;
import java.util.HexFormat;
import java.util.Objects;
import java.util.regex.Pattern;

/**
 * A utility class for PEM format encoding.
 */
public class Pem {
    private static final char WS = 0x20;  // Whitespace

    // Default algorithm from jdk.epkcs8.defaultAlgorithm in java.security
    public static final String DEFAULT_ALGO;

    // Pattern matching for EKPI operations
    private static final Pattern pbePattern;

    // Lazy initialized PBES2 OID value
    private static ObjectIdentifier PBES2OID;

<<<<<<< HEAD
    // Lazy initialize singleton encoder.
=======
    // Lazy initialized singleton encoder.
>>>>>>> 1d219233
    private static Base64.Encoder b64Encoder;

    static {
        DEFAULT_ALGO = Security.getProperty("jdk.epkcs8.defaultAlgorithm");
        pbePattern = Pattern.compile("^PBEWith.*And.*");
    }

    public static final String CERTIFICATE = "CERTIFICATE";
    public static final String X509_CERTIFICATE = "X509 CERTIFICATE";
<<<<<<< HEAD
    public static final String X509_CRL = "X509 CRL";
=======
    public static final String X_509_CERTIFICATE = "X.509 CERTIFICATE";
    public static final String X509_CRL = "X509 CRL";
    public static final String CRL = "CRL";
>>>>>>> 1d219233
    public static final String PUBLIC_KEY = "PUBLIC KEY";
    public static final String RSA_PRIVATE_KEY = "RSA PRIVATE KEY";
    public static final String ENCRYPTED_PRIVATE_KEY = "ENCRYPTED PRIVATE KEY";
    public static final String PRIVATE_KEY = "PRIVATE KEY";

    /**
     * Decodes a PEM-encoded block.
     *
     * @param input the input string, according to RFC 1421, can only contain
     *              characters in the base-64 alphabet and whitespaces.
     * @return the decoded bytes
     */
    public static byte[] decode(String input) {
        byte[] src = input.replaceAll("\\s+", "").
            getBytes(StandardCharsets.ISO_8859_1);
            return Base64.getDecoder().decode(src);
    }

    /**
     * Return the OID for a given PBE algorithm.  PBES1 has an OID for each
     * algorithm, while PBES2 has one OID for everything that complies with
     * the formatting.  Therefore, if the algorithm is not PBES1, it will
     * return PBES2.  Cipher will determine if this is a valid PBE algorithm.
     * PBES2 specifies AES as the cipher algorithm, but any block cipher could
     * be supported.
     */
    public static ObjectIdentifier getPBEID(String algorithm) {

        // Verify pattern matches PBE Standard Name spec
        if (!pbePattern.matcher(algorithm).matches()) {
            throw new IllegalArgumentException("Invalid algorithm format.");
        }

        // Return the PBES1 OID if it matches
        try {
            return AlgorithmId.get(algorithm).getOID();
        } catch (NoSuchAlgorithmException e) {
            // fall-through
        }

        // Lazy initialize
        if (PBES2OID == null) {
            try {
                // Set to the hardcoded OID in KnownOID.java
                PBES2OID = AlgorithmId.get("PBES2").getOID();
            } catch (NoSuchAlgorithmException e) {
                // Should never fail.
                throw new IllegalArgumentException(e);
            }
<<<<<<< HEAD
        }
        return PBES2OID;
    }

    /**
     * Read the PEM text and return it in it's three components:  header,
     * base64, and footer.
     *
     * The method will leave the stream after reading the end of line of the
     * footer or end of file
     * @param is The pem data
     * @param shortHeader if true, the hyphen length is 4 because the first
     *                    hyphen is assumed to have been read.  This is needed
     *                    for the CertificateFactory X509 implementation.
     * @return A new Pem object containing the three components
     * @throws IOException on read errors
     * @throws EOFException when there is nothing to read
     */
    public static PEMRecord readPEM(InputStream is, boolean shortHeader)
        throws IOException {
        Objects.requireNonNull(is);

        int hyphen = (shortHeader ? 1 : 0);
        int eol = 0;

        ByteArrayOutputStream os = new ByteArrayOutputStream(6);
        // Find starting hyphens
        do {
            int d = is.read();
            switch (d) {
                case '-' -> hyphen++;
                case -1 -> {
                    if (os.size() == 0) {
                        throw new EOFException("No data available");
                    }
                    return new PEMRecord(null, null, os.toByteArray());
                }
                default -> hyphen = 0;
            }
            os.write(d);
        } while (hyphen != 5);

        StringBuilder sb = new StringBuilder(64);
        sb.append("-----");
        hyphen = 0;
        int c;

        // Get header definition until first hyphen
        do {
            switch (c = is.read()) {
                case '-' -> hyphen++;
                case -1 -> throw new IllegalArgumentException(
                    "Input ended prematurely");
                case '\n', '\r' -> throw new IllegalArgumentException(
                    "Incomplete header");
                default -> sb.append((char) c);
            }
        } while (hyphen == 0);

        // Verify header ending with 5 hyphens.
        do {
            switch (is.read()) {
                case '-' -> hyphen++;
                default ->
                    throw new IllegalArgumentException("Incomplete header");
            }
        } while (hyphen < 5);

        sb.append("-----");
        String header = sb.toString();
        if (header.length() < 16 || !header.startsWith("-----BEGIN ") ||
            !header.endsWith("-----")) {
            throw new IllegalArgumentException("Illegal header: " + header);
        }

        hyphen = 0;
        sb = new StringBuilder(1024);

        // Determine the line break using the char after the last hyphen
        switch (is.read()) {
            case WS -> {} // skip whitespace
            case '\r' -> {
                c = is.read();
                if (c == '\n') {
                    eol = '\n';
                } else {
                    eol = '\r';
                    sb.append((char) c);
                }
            }
            case '\n' -> eol = '\n';
            default ->
                throw new IllegalArgumentException("No EOL character found");
        }

        // Read data until we find the first footer hyphen.
        do {
            switch (c = is.read()) {
                case -1 ->
                    throw new IllegalArgumentException("Incomplete header");
                case '-' -> hyphen++;
                case WS, '\t', '\n', '\r' -> {} // skip whitespace, tab, etc
                default -> sb.append((char) c);
            }
        } while (hyphen == 0);

        String data = sb.toString();

        // Verify footer starts with 5 hyphens.
        do {
            switch (is.read()) {
                case '-' -> hyphen++;
                case -1 -> throw new IllegalArgumentException(
                    "Input ended prematurely");
                default -> throw new IllegalArgumentException(
                    "Incomplete footer");
            }
        } while (hyphen < 5);

        hyphen = 0;
        sb = new StringBuilder(64);
        sb.append("-----");

        // Look for Complete header by looking for the end of the hyphens
        do {
            switch (c = is.read()) {
                case '-' -> hyphen++;
                case -1 -> throw new IllegalArgumentException(
                    "Input ended prematurely");
                default -> sb.append((char) c);
            }
        } while (hyphen == 0);

        // Verify ending with 5 hyphens.
        do {
            switch (is.read()) {
                case '-' -> hyphen++;
                case -1 -> throw new IllegalArgumentException(
                    "Input ended prematurely");
                default -> throw new IllegalArgumentException(
                    "Incomplete footer");
            }
        } while (hyphen < 5);

        while ((c = is.read()) != eol && c != -1 && c != '\r' && c != WS) {
            throw new IllegalArgumentException("Invalid PEM format:  " +
                "No EOL char found in footer:  0x" +
                HexFormat.of().toHexDigits((byte) c));
        }

        sb.append("-----");
        String footer = sb.toString();
        if (footer.length() < 14 || !footer.startsWith("-----END ") ||
            !footer.endsWith("-----")) {
            throw new IllegalArgumentException("Illegal footer: " + footer);
        }

        // Verify the object type in the header and the footer are the same.
        String headerType = header.substring(11, header.length() - 5);
        String footerType = footer.substring(9, footer.length() - 5);
        if (!headerType.equals(footerType)) {
            throw new IllegalArgumentException("Header and footer do not " +
                "match: " + headerType + " " + footerType);
        }

        // If there was data before finding the 5 dashes of the PEM header,
        // backup 5 characters and save that data.
        byte[] preData = null;
        if (os.size() > 5) {
            preData = Arrays.copyOf(os.toByteArray(), os.size() - 5);
        }

        return new PEMRecord(
            header.substring(11, header.lastIndexOf('-') - 4), data,
            preData);
    }

=======
        }
        return PBES2OID;
    }

    /*
     * RFC 7468 has some rules what generators should return given a historical
     * type name.  This converts read in PEM to the RFC.  Change the type to
     * be uniform is likely to help apps from not using all 3 certificate names.
     */
    private static String typeConverter(String type) {
        return switch (type) {
            case Pem.X509_CERTIFICATE, Pem.X_509_CERTIFICATE -> Pem.CERTIFICATE;
            case Pem.CRL -> Pem.X509_CRL;
            default -> type;
        };
    }

    /**
     * Read the PEM text and return it in it's three components:  header,
     * base64, and footer.
     *
     * The method will leave the stream after reading the end of line of the
     * footer or end of file
     * @param is The pem data
     * @param shortHeader if true, the hyphen length is 4 because the first
     *                    hyphen is assumed to have been read.  This is needed
     *                    for the CertificateFactory X509 implementation.
     * @return A new Pem object containing the three components
     * @throws IOException on read errors
     * @throws EOFException when there is nothing to read
     */
    public static PEMRecord readPEM(InputStream is, boolean shortHeader)
        throws IOException {
        Objects.requireNonNull(is);

        int hyphen = (shortHeader ? 1 : 0);
        int eol = 0;

        ByteArrayOutputStream os = new ByteArrayOutputStream(6);
        // Find starting hyphens
        do {
            int d = is.read();
            switch (d) {
                case '-' -> hyphen++;
                case -1 -> {
                    if (os.size() == 0) {
                        throw new EOFException("No data available");
                    }
                    return new PEMRecord(null, null, os.toByteArray());
                }
                default -> hyphen = 0;
            }
            os.write(d);
        } while (hyphen != 5);

        StringBuilder sb = new StringBuilder(64);
        sb.append("-----");
        hyphen = 0;
        int c;

        // Get header definition until first hyphen
        do {
            switch (c = is.read()) {
                case '-' -> hyphen++;
                case -1 -> throw new IllegalArgumentException(
                    "Input ended prematurely");
                case '\n', '\r' -> throw new IllegalArgumentException(
                    "Incomplete header");
                default -> sb.append((char) c);
            }
        } while (hyphen == 0);

        // Verify header ending with 5 hyphens.
        do {
            switch (is.read()) {
                case '-' -> hyphen++;
                default ->
                    throw new IllegalArgumentException("Incomplete header");
            }
        } while (hyphen < 5);

        sb.append("-----");
        String header = sb.toString();
        if (header.length() < 16 || !header.startsWith("-----BEGIN ") ||
            !header.endsWith("-----")) {
            throw new IllegalArgumentException("Illegal header: " + header);
        }

        hyphen = 0;
        sb = new StringBuilder(1024);

        // Determine the line break using the char after the last hyphen
        switch (is.read()) {
            case WS -> {} // skip whitespace
            case '\r' -> {
                c = is.read();
                if (c == '\n') {
                    eol = '\n';
                } else {
                    eol = '\r';
                    sb.append((char) c);
                }
            }
            case '\n' -> eol = '\n';
            default ->
                throw new IllegalArgumentException("No EOL character found");
        }

        // Read data until we find the first footer hyphen.
        do {
            switch (c = is.read()) {
                case -1 ->
                    throw new IllegalArgumentException("Incomplete header");
                case '-' -> hyphen++;
                case WS, '\t', '\n', '\r' -> {} // skip whitespace, tab, etc
                default -> sb.append((char) c);
            }
        } while (hyphen == 0);

        String data = sb.toString();

        // Verify footer starts with 5 hyphens.
        do {
            switch (is.read()) {
                case '-' -> hyphen++;
                case -1 -> throw new IllegalArgumentException(
                    "Input ended prematurely");
                default -> throw new IllegalArgumentException(
                    "Incomplete footer");
            }
        } while (hyphen < 5);

        hyphen = 0;
        sb = new StringBuilder(64);
        sb.append("-----");

        // Look for Complete header by looking for the end of the hyphens
        do {
            switch (c = is.read()) {
                case '-' -> hyphen++;
                case -1 -> throw new IllegalArgumentException(
                    "Input ended prematurely");
                default -> sb.append((char) c);
            }
        } while (hyphen == 0);

        // Verify ending with 5 hyphens.
        do {
            switch (is.read()) {
                case '-' -> hyphen++;
                case -1 -> throw new IllegalArgumentException(
                    "Input ended prematurely");
                default -> throw new IllegalArgumentException(
                    "Incomplete footer");
            }
        } while (hyphen < 5);

        while ((c = is.read()) != eol && c != -1 && c != '\r' && c != WS) {
            throw new IllegalArgumentException("Invalid PEM format:  " +
                "No EOL char found in footer:  0x" +
                HexFormat.of().toHexDigits((byte) c));
        }

        sb.append("-----");
        String footer = sb.toString();
        if (footer.length() < 14 || !footer.startsWith("-----END ") ||
            !footer.endsWith("-----")) {
            throw new IllegalArgumentException("Illegal footer: " + footer);
        }

        // Verify the object type in the header and the footer are the same.
        String headerType = header.substring(11, header.length() - 5);
        String footerType = footer.substring(9, footer.length() - 5);
        if (!headerType.equals(footerType)) {
            throw new IllegalArgumentException("Header and footer do not " +
                "match: " + headerType + " " + footerType);
        }

        // If there was data before finding the 5 dashes of the PEM header,
        // backup 5 characters and save that data.
        byte[] preData = null;
        if (os.size() > 5) {
            preData = Arrays.copyOf(os.toByteArray(), os.size() - 5);
        }

        return new PEMRecord(typeConverter(headerType), data, preData);
    }

>>>>>>> 1d219233
    public static PEMRecord readPEM(InputStream is) throws IOException {
        return readPEM(is, false);
    }

<<<<<<< HEAD
    /**
     * Construct a String-based encoding based off the type.
     * @return the string
     */
    public static String pemEncoded(String type, byte[] data) {
        StringBuilder sb = new StringBuilder(1024);
        sb.append("-----BEGIN ").append(type).append("-----");
        sb.append(System.lineSeparator());
=======
    public static String pemEncoded(String type, byte[] der) {
>>>>>>> 1d219233
        if (b64Encoder == null) {
            b64Encoder = Base64.getMimeEncoder(64,
                System.lineSeparator().getBytes());
        }
<<<<<<< HEAD
        sb.append(b64Encoder.encodeToString(data));
        sb.append(System.lineSeparator());
        sb.append("-----END ").append(type).append("-----");
        sb.append(System.lineSeparator());
        return sb.toString();
    }

=======
        return pemEncoded(new PEMRecord(type, b64Encoder.encodeToString(der)));
    }

    /**
     * Construct a String-based encoding based off the type.  leadingData
     * is not used with this method.
     * @return PEM in a string
     */
>>>>>>> 1d219233
    public static String pemEncoded(PEMRecord pem) {
        StringBuilder sb = new StringBuilder(1024);
        sb.append("-----BEGIN ").append(pem.type()).append("-----");
        sb.append(System.lineSeparator());
        sb.append(pem.pem());
        sb.append(System.lineSeparator());
        sb.append("-----END ").append(pem.type()).append("-----");
        sb.append(System.lineSeparator());
        return sb.toString();
    }


}<|MERGE_RESOLUTION|>--- conflicted
+++ resolved
@@ -53,11 +53,7 @@
     // Lazy initialized PBES2 OID value
     private static ObjectIdentifier PBES2OID;
 
-<<<<<<< HEAD
-    // Lazy initialize singleton encoder.
-=======
     // Lazy initialized singleton encoder.
->>>>>>> 1d219233
     private static Base64.Encoder b64Encoder;
 
     static {
@@ -67,13 +63,9 @@
 
     public static final String CERTIFICATE = "CERTIFICATE";
     public static final String X509_CERTIFICATE = "X509 CERTIFICATE";
-<<<<<<< HEAD
-    public static final String X509_CRL = "X509 CRL";
-=======
     public static final String X_509_CERTIFICATE = "X.509 CERTIFICATE";
     public static final String X509_CRL = "X509 CRL";
     public static final String CRL = "CRL";
->>>>>>> 1d219233
     public static final String PUBLIC_KEY = "PUBLIC KEY";
     public static final String RSA_PRIVATE_KEY = "RSA PRIVATE KEY";
     public static final String ENCRYPTED_PRIVATE_KEY = "ENCRYPTED PRIVATE KEY";
@@ -123,9 +115,21 @@
                 // Should never fail.
                 throw new IllegalArgumentException(e);
             }
-<<<<<<< HEAD
         }
         return PBES2OID;
+    }
+
+    /*
+     * RFC 7468 has some rules what generators should return given a historical
+     * type name.  This converts read in PEM to the RFC.  Change the type to
+     * be uniform is likely to help apps from not using all 3 certificate names.
+     */
+    private static String typeConverter(String type) {
+        return switch (type) {
+            case Pem.X509_CERTIFICATE, Pem.X_509_CERTIFICATE -> Pem.CERTIFICATE;
+            case Pem.CRL -> Pem.X509_CRL;
+            default -> type;
+        };
     }
 
     /**
@@ -296,230 +300,18 @@
             preData = Arrays.copyOf(os.toByteArray(), os.size() - 5);
         }
 
-        return new PEMRecord(
-            header.substring(11, header.lastIndexOf('-') - 4), data,
-            preData);
-    }
-
-=======
-        }
-        return PBES2OID;
-    }
-
-    /*
-     * RFC 7468 has some rules what generators should return given a historical
-     * type name.  This converts read in PEM to the RFC.  Change the type to
-     * be uniform is likely to help apps from not using all 3 certificate names.
-     */
-    private static String typeConverter(String type) {
-        return switch (type) {
-            case Pem.X509_CERTIFICATE, Pem.X_509_CERTIFICATE -> Pem.CERTIFICATE;
-            case Pem.CRL -> Pem.X509_CRL;
-            default -> type;
-        };
-    }
-
-    /**
-     * Read the PEM text and return it in it's three components:  header,
-     * base64, and footer.
-     *
-     * The method will leave the stream after reading the end of line of the
-     * footer or end of file
-     * @param is The pem data
-     * @param shortHeader if true, the hyphen length is 4 because the first
-     *                    hyphen is assumed to have been read.  This is needed
-     *                    for the CertificateFactory X509 implementation.
-     * @return A new Pem object containing the three components
-     * @throws IOException on read errors
-     * @throws EOFException when there is nothing to read
-     */
-    public static PEMRecord readPEM(InputStream is, boolean shortHeader)
-        throws IOException {
-        Objects.requireNonNull(is);
-
-        int hyphen = (shortHeader ? 1 : 0);
-        int eol = 0;
-
-        ByteArrayOutputStream os = new ByteArrayOutputStream(6);
-        // Find starting hyphens
-        do {
-            int d = is.read();
-            switch (d) {
-                case '-' -> hyphen++;
-                case -1 -> {
-                    if (os.size() == 0) {
-                        throw new EOFException("No data available");
-                    }
-                    return new PEMRecord(null, null, os.toByteArray());
-                }
-                default -> hyphen = 0;
-            }
-            os.write(d);
-        } while (hyphen != 5);
-
-        StringBuilder sb = new StringBuilder(64);
-        sb.append("-----");
-        hyphen = 0;
-        int c;
-
-        // Get header definition until first hyphen
-        do {
-            switch (c = is.read()) {
-                case '-' -> hyphen++;
-                case -1 -> throw new IllegalArgumentException(
-                    "Input ended prematurely");
-                case '\n', '\r' -> throw new IllegalArgumentException(
-                    "Incomplete header");
-                default -> sb.append((char) c);
-            }
-        } while (hyphen == 0);
-
-        // Verify header ending with 5 hyphens.
-        do {
-            switch (is.read()) {
-                case '-' -> hyphen++;
-                default ->
-                    throw new IllegalArgumentException("Incomplete header");
-            }
-        } while (hyphen < 5);
-
-        sb.append("-----");
-        String header = sb.toString();
-        if (header.length() < 16 || !header.startsWith("-----BEGIN ") ||
-            !header.endsWith("-----")) {
-            throw new IllegalArgumentException("Illegal header: " + header);
-        }
-
-        hyphen = 0;
-        sb = new StringBuilder(1024);
-
-        // Determine the line break using the char after the last hyphen
-        switch (is.read()) {
-            case WS -> {} // skip whitespace
-            case '\r' -> {
-                c = is.read();
-                if (c == '\n') {
-                    eol = '\n';
-                } else {
-                    eol = '\r';
-                    sb.append((char) c);
-                }
-            }
-            case '\n' -> eol = '\n';
-            default ->
-                throw new IllegalArgumentException("No EOL character found");
-        }
-
-        // Read data until we find the first footer hyphen.
-        do {
-            switch (c = is.read()) {
-                case -1 ->
-                    throw new IllegalArgumentException("Incomplete header");
-                case '-' -> hyphen++;
-                case WS, '\t', '\n', '\r' -> {} // skip whitespace, tab, etc
-                default -> sb.append((char) c);
-            }
-        } while (hyphen == 0);
-
-        String data = sb.toString();
-
-        // Verify footer starts with 5 hyphens.
-        do {
-            switch (is.read()) {
-                case '-' -> hyphen++;
-                case -1 -> throw new IllegalArgumentException(
-                    "Input ended prematurely");
-                default -> throw new IllegalArgumentException(
-                    "Incomplete footer");
-            }
-        } while (hyphen < 5);
-
-        hyphen = 0;
-        sb = new StringBuilder(64);
-        sb.append("-----");
-
-        // Look for Complete header by looking for the end of the hyphens
-        do {
-            switch (c = is.read()) {
-                case '-' -> hyphen++;
-                case -1 -> throw new IllegalArgumentException(
-                    "Input ended prematurely");
-                default -> sb.append((char) c);
-            }
-        } while (hyphen == 0);
-
-        // Verify ending with 5 hyphens.
-        do {
-            switch (is.read()) {
-                case '-' -> hyphen++;
-                case -1 -> throw new IllegalArgumentException(
-                    "Input ended prematurely");
-                default -> throw new IllegalArgumentException(
-                    "Incomplete footer");
-            }
-        } while (hyphen < 5);
-
-        while ((c = is.read()) != eol && c != -1 && c != '\r' && c != WS) {
-            throw new IllegalArgumentException("Invalid PEM format:  " +
-                "No EOL char found in footer:  0x" +
-                HexFormat.of().toHexDigits((byte) c));
-        }
-
-        sb.append("-----");
-        String footer = sb.toString();
-        if (footer.length() < 14 || !footer.startsWith("-----END ") ||
-            !footer.endsWith("-----")) {
-            throw new IllegalArgumentException("Illegal footer: " + footer);
-        }
-
-        // Verify the object type in the header and the footer are the same.
-        String headerType = header.substring(11, header.length() - 5);
-        String footerType = footer.substring(9, footer.length() - 5);
-        if (!headerType.equals(footerType)) {
-            throw new IllegalArgumentException("Header and footer do not " +
-                "match: " + headerType + " " + footerType);
-        }
-
-        // If there was data before finding the 5 dashes of the PEM header,
-        // backup 5 characters and save that data.
-        byte[] preData = null;
-        if (os.size() > 5) {
-            preData = Arrays.copyOf(os.toByteArray(), os.size() - 5);
-        }
-
         return new PEMRecord(typeConverter(headerType), data, preData);
     }
 
->>>>>>> 1d219233
     public static PEMRecord readPEM(InputStream is) throws IOException {
         return readPEM(is, false);
     }
 
-<<<<<<< HEAD
-    /**
-     * Construct a String-based encoding based off the type.
-     * @return the string
-     */
-    public static String pemEncoded(String type, byte[] data) {
-        StringBuilder sb = new StringBuilder(1024);
-        sb.append("-----BEGIN ").append(type).append("-----");
-        sb.append(System.lineSeparator());
-=======
     public static String pemEncoded(String type, byte[] der) {
->>>>>>> 1d219233
         if (b64Encoder == null) {
             b64Encoder = Base64.getMimeEncoder(64,
                 System.lineSeparator().getBytes());
         }
-<<<<<<< HEAD
-        sb.append(b64Encoder.encodeToString(data));
-        sb.append(System.lineSeparator());
-        sb.append("-----END ").append(type).append("-----");
-        sb.append(System.lineSeparator());
-        return sb.toString();
-    }
-
-=======
         return pemEncoded(new PEMRecord(type, b64Encoder.encodeToString(der)));
     }
 
@@ -528,7 +320,6 @@
      * is not used with this method.
      * @return PEM in a string
      */
->>>>>>> 1d219233
     public static String pemEncoded(PEMRecord pem) {
         StringBuilder sb = new StringBuilder(1024);
         sb.append("-----BEGIN ").append(pem.type()).append("-----");
