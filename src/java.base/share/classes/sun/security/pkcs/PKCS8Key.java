--- conflicted
+++ resolved
@@ -76,11 +76,7 @@
     protected byte[] attributes;
 
     /* PKCS8 version of the PEM */
-<<<<<<< HEAD
-    protected int version;
-=======
     private int version;
->>>>>>> 1d219233
 
     /* The version for this key */
     public static final int V1 = 0;
@@ -137,17 +133,10 @@
             }
             // Parse and store AlgorithmID
             algid = AlgorithmId.parse(val.data.getDerValue());
-<<<<<<< HEAD
 
             // Store key material for subclasses to parse
             privKeyMaterial = val.data.getOctetString();
 
-=======
-
-            // Store key material for subclasses to parse
-            privKeyMaterial = val.data.getOctetString();
-
->>>>>>> 1d219233
             // PKCS8 v1 typically ends here
             if (val.data.available() == 0) {
                 return;
@@ -251,17 +240,8 @@
         return pubKeyEncoded;
     }
 
-<<<<<<< HEAD
-    public byte[] getPrivKeyMaterial() {
-        return privKeyMaterial;
-    }
-
-    public boolean hasPublicKey() {
-        return (pubKeyEncoded == null ? false : true);
-=======
     public boolean hasPublicKey() {
         return (pubKeyEncoded != null);
->>>>>>> 1d219233
     }
 
     /**
@@ -297,22 +277,12 @@
      */
     public static byte[] getEncoded(byte[] pubKeyEncoded, byte[] privKeyEncoded)
         throws IOException {
-<<<<<<< HEAD
-        PKCS8Key privKey;
-        try {
-            privKey = new PKCS8Key(privKeyEncoded, pubKeyEncoded);
-        } catch (InvalidKeyException e) {
-            throw new IOException(e);
-        }
-        return privKey.generateEncoding();
-=======
         try {
             return new PKCS8Key(privKeyEncoded, pubKeyEncoded).
                 generateEncoding();
         } catch (InvalidKeyException e) {
             throw new IOException(e);
         }
->>>>>>> 1d219233
     }
 
     /**
@@ -326,12 +296,7 @@
             try {
                 encodedKey = generateEncoding();
             } catch (IOException e) {
-<<<<<<< HEAD
-                // encodedKey is still null
-                throw new SecurityException(e);
-=======
                return null;
->>>>>>> 1d219233
             }
         }
         return encodedKey;
@@ -353,11 +318,7 @@
             }
 
             if (pubKeyEncoded != null) {
-<<<<<<< HEAD
-                X509Key x = (X509Key) X509Key.parseKey(pubKeyEncoded);
-=======
                 X509Key x = X509Key.parse(pubKeyEncoded);
->>>>>>> 1d219233
                 DerOutputStream pubOut = new DerOutputStream();
                 pubOut.putUnalignedBitString(x.getKey());
                 out.writeImplicit(
