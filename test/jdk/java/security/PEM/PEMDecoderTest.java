/*
 * Copyright (c) 2024, Oracle and/or its affiliates. All rights reserved.
 * DO NOT ALTER OR REMOVE COPYRIGHT NOTICES OR THIS FILE HEADER.
 *
 * This code is free software; you can redistribute it and/or modify it
 * under the terms of the GNU General Public License version 2 only, as
 * published by the Free Software Foundation.  Oracle designates this
 * particular file as subject to the "Classpath" exception as provided
 * by Oracle in the LICENSE file that accompanied this code.
 *
 * This code is distributed in the hope that it will be useful, but WITHOUT
 * ANY WARRANTY; without even the implied warranty of MERCHANTABILITY or
 * FITNESS FOR A PARTICULAR PURPOSE.  See the GNU General Public License
 * version 2 for more details (a copy is included in the LICENSE file that
 * accompanied this code).
 *
 * You should have received a copy of the GNU General Public License version
 * 2 along with this work; if not, write to the Free Software Foundation,
 * Inc., 51 Franklin St, Fifth Floor, Boston, MA 02110-1301 USA.
 *
 * Please contact Oracle, 500 Oracle Parkway, Redwood Shores, CA 94065 USA
 * or visit www.oracle.com if you need additional information or have any
 * questions.
 */

/*
 * @test
 * @bug 8298420
 * @library /test/lib
 * @modules java.base/sun.security.pkcs
 *          java.base/sun.security.util
 * @summary Testing basic PEM API decoding
 * @enablePreview
 */

import javax.crypto.EncryptedPrivateKeyInfo;
import java.io.*;
import java.lang.Class;
import java.security.*;
import java.security.cert.X509CRL;
import java.security.cert.X509Certificate;
import java.security.interfaces.*;
import java.security.spec.*;
import java.util.*;
import java.util.Arrays;

import sun.security.pkcs.PKCS8Key;
import sun.security.util.Pem;

public class PEMDecoderTest {

    static HexFormat hex = HexFormat.of();

    public static void main(String[] args) throws Exception {
        System.out.println("Decoder test:");
        PEMData.entryList.forEach(entry -> test(entry, false));
        System.out.println("Decoder test withFactory:");
        PEMData.entryList.forEach(entry -> test(entry, true));
        System.out.println("Decoder test returning DEREncodable class:");
        PEMData.entryList.forEach(entry -> test(entry, DEREncodable.class));
        System.out.println("Decoder test with encrypted PEM:");
        PEMData.encryptedList.forEach(PEMDecoderTest::testEncrypted);
        System.out.println("Decoder test with OAS:");
        testTwoKeys();
        System.out.println("Decoder test RSA PEM setting RSAKey.class returned:");
        test(PEMData.rsapriv, RSAKey.class);
        System.out.println("Decoder test failures:");
        PEMData.failureEntryList.forEach(PEMDecoderTest::testFailure);
        System.out.println("Decoder test ecsecp256 PEM asking for ECPublicKey.class returned:");
        testFailure(PEMData.ecsecp256, ECPublicKey.class);
        System.out.println("Decoder test rsapriv PEM setting P8EKS.class returned:");
        testClass(PEMData.rsapriv, RSAPrivateKey.class);
        System.out.println("Decoder test rsaOpenSSL P1 PEM asking for RSAPublicKey.class returned:");
        testFailure(PEMData.rsaOpenSSL, RSAPublicKey.class);
        System.out.println("Decoder test rsapub PEM asking X509EKS.class returned:");
        testClass(PEMData.rsapub, X509EncodedKeySpec.class, true);
        System.out.println("Decoder test rsapriv PEM asking X509EKS.class returned:");
        testClass(PEMData.rsapriv, X509EncodedKeySpec.class, false);
        System.out.println("Decoder test RSAcert PEM asking X509EKS.class returned:");
        testClass(PEMData.rsaCert, X509EncodedKeySpec.class, false);
        System.out.println("Decoder test OAS RFC PEM asking PrivateKey.class returned:");
        testClass(PEMData.oasrfc8410, PrivateKey.class, true);
        testClass(PEMData.oasrfc8410, PublicKey.class, true);
        System.out.println("Decoder test ecsecp256:");
        testFailure(PEMData.ecsecp256pub.makeNoCRLF("pubecpem-no"));
        System.out.println("Decoder test RSAcert with decryption Decoder:");
        PEMDecoder d = PEMDecoder.of().withDecryption("123".toCharArray());
        d.decode(PEMData.rsaCert.pem());
        System.out.println("Decoder test ecsecp256 with decryption Decoder:");
        PrivateKey pkey = ((KeyPair) d.decode(PEMData.ecsecp256.pem())).getPrivate();
        System.out.println("Decoder test ecsecp256 to P8EKS:");
        PKCS8EncodedKeySpec p8 = d.decode(PEMData.ecsecp256.pem(),
            PKCS8EncodedKeySpec.class);

        System.out.println("Checking if decode() returns the same encoding:");
        PEMData.privList.forEach(PEMDecoderTest::testDERCheck);
        PEMData.oasList.forEach(PEMDecoderTest::testDERCheck);

        System.out.println("Check a Signature/Verify op is successful:");
        PEMData.privList.forEach(PEMDecoderTest::testSignature);
        PEMData.oasList.stream().filter(e -> !e.name().endsWith("xdh"))
                .forEach(PEMDecoderTest::testSignature);

<<<<<<< HEAD
        System.out.println("Checking if decode() returns a PKCS8Key and can generate a pub");
        PEMData.oasList.forEach(PEMDecoderTest::testPKCS8Key);

        // PEMRecord tests
        System.out.println("Checking if ecCSR:");
        test(PEMData.ecCSR);

=======
>>>>>>> 33c1d2f6
        System.out.println("Checking if ecCSR with preData:");
        DEREncodable result = PEMDecoder.of().decode(PEMData.ecCSRWithData.pem(), PEMRecord.class);
        if (result instanceof PEMRecord rec) {
            if (PEMData.preData.compareTo(new String(rec.leadingData())) != 0) {
                System.err.println("expected: " + PEMData.preData);
                System.err.println("received: " + new String(rec.leadingData()));
                throw new AssertionError("ecCSRWithData preData wrong");
            }
            if (rec.pem().lastIndexOf("F") > rec.pem().length() - 5) {
                System.err.println("received: " + rec.pem());
                throw new AssertionError("ecCSRWithData: " +
                    "End of PEM data has an unexpected character");
            }
        } else {
            throw new AssertionError("ecCSRWithData didn't return a PEMRecord");
        }

        System.out.println("Decoding RSA pub using class PEMRecord:");
        result = PEMDecoder.of().decode(PEMData.rsapub.pem(), PEMRecord.class);
        if (!(result instanceof PEMRecord)) {
            throw new AssertionError("pubecpem didn't return a PEMRecord");
        }
        if (((PEMRecord) result).type().compareTo(Pem.PUBLIC_KEY) != 0) {
            throw new AssertionError("pubecpem PEMRecord didn't decode as a Public Key");
        }

        //testInputStream();
        testPEMRecord(PEMData.rsapub);
        testPEMRecord(PEMData.ecCert);
        testPEMRecord(PEMData.ec25519priv);
        testPEMRecord(PEMData.ecCSR);
        testPEMRecord(PEMData.ecCSRWithData);
        testPEMRecordDecode(PEMData.rsapub);
        testPEMRecordDecode(PEMData.ecCert);
        testPEMRecordDecode(PEMData.ec25519priv);
        //testPEMRecordDecode(PEMData.ecCSR);
        //estPEMRecordDecode(PEMData.ecCSRWithData);
    }

    static void testInputStream() throws IOException {
        ByteArrayOutputStream ba = new ByteArrayOutputStream(2048);
        OutputStreamWriter os = new OutputStreamWriter(ba);
        os.write(PEMData.preData);
        os.write(PEMData.rsapub.pem());
        os.write(PEMData.preData);
        os.write(PEMData.rsapub.pem());
        os.write(PEMData.postData);
        os.flush();
        ByteArrayInputStream is = new ByteArrayInputStream(ba.toByteArray());

        System.out.println("Decoding 2 RSA pub with pre & post data:");
        PEMRecord obj;
        int keys = 0;
        while (keys++ < 2) {
            obj = PEMDecoder.of().decode(is, PEMRecord.class);
            if (!PEMData.preData.equalsIgnoreCase(
                new String(obj.leadingData()))) {
                System.out.println("expected: \"" + PEMData.preData + "\"");
                System.out.println("returned: \"" +
                    new String(obj.leadingData()) + "\"");
                throw new AssertionError("Leading data incorrect");
            }
            System.out.println("  Read public key.");
        }
        obj = PEMDecoder.of().decode(is, PEMRecord.class);
        if (obj.pem() != null) {
            throw new AssertionError("3rd PEMRecord shouldn't have PEM data");
        }

        System.out.println("  Checking post data...");
        if (!PEMData.postData.equalsIgnoreCase(new String(obj.leadingData()))) {
            System.out.println("expected: \"" + PEMData.postData + "\"");
            System.out.println("returned: \"" + new String(obj.leadingData()) +
                "\"");
            throw new AssertionError("Post bytes incorrect");
        }

        // End of stream
        try {
            System.out.println("Failed: There should be no PEMRecord: " +
                PEMDecoder.of().decode(is, PEMRecord.class));
        } catch (EOFException e) {
            System.out.println("Success");
            return;
        } catch (Exception e) {
            throw new AssertionError("Caught unexpected exception " +
                "should have been IOE EOF.");
        }

        throw new AssertionError("Failed");
    }

    static void testPEMRecord(PEMData.Entry entry) {
        PEMRecord r = PEMDecoder.of().decode(entry.pem(), PEMRecord.class);
        String expected = entry.pem().split("-----")[2].replace(System.lineSeparator(), "");
        if (!r.pem().equalsIgnoreCase(expected)) {
            System.err.println("expected: " + expected);
            System.err.println("received: " + r.pem());
            throw new AssertionError("PEMRecord expected pem " +
                "does not match.");
        }

        boolean result = switch(r.type()) {
            case Pem.PRIVATE_KEY ->
                PrivateKey.class.isAssignableFrom(entry.clazz());
            case Pem.PUBLIC_KEY ->
                PublicKey.class.isAssignableFrom(entry.clazz());
            case Pem.CERTIFICATE, Pem.X509_CERTIFICATE ->
                entry.clazz().isAssignableFrom(X509Certificate.class);
            case Pem.X509_CRL ->
                entry.clazz().isAssignableFrom(X509CRL.class);
            case "CERTIFICATE REQUEST" ->
                entry.clazz().isAssignableFrom(PEMRecord.class);
            default -> false;
        };

        if (!result) {
            System.err.println("PEMRecord type is a " + r.type());
            System.err.println("Entry is a " + entry.clazz().getName());
            throw new AssertionError("PEMRecord class didn't match:" +
                entry.name());
        }
        System.out.println("Success (" + entry.name() + ")");
    }


    static void testPEMRecordDecode(PEMData.Entry entry) {
        PEMRecord r = PEMDecoder.of().decode(entry.pem(), PEMRecord.class);
        DEREncodable de = PEMDecoder.of().decode(r.toString());

        boolean result = switch(r.type()) {
            case Pem.PRIVATE_KEY ->
                PrivateKey.class.isAssignableFrom(de.getClass());
            case Pem.PUBLIC_KEY ->
                PublicKey.class.isAssignableFrom(de.getClass());
            case Pem.CERTIFICATE, Pem.X509_CERTIFICATE ->
                (de instanceof X509Certificate);
            case Pem.X509_CRL -> (de instanceof X509CRL);
            case "CERTIFICATE REQUEST" -> (de instanceof PEMRecord);
            default -> false;
        };

        if (!result) {
            System.err.println("Entry is a " + entry.clazz().getName());
            System.err.println("PEMRecord type is a " + r.type());
            System.err.println("Returned was a " + entry.clazz().getName());
            throw new AssertionError("PEMRecord class didn't match:" +
                entry.name());
        }
        System.out.println("Success (" + entry.name() + ")");
    }


    static void testFailure(PEMData.Entry entry) {
        testFailure(entry, entry.clazz());
    }

    static void testFailure(PEMData.Entry entry, Class c) {
        try {
            test(entry.pem(), c, PEMDecoder.of());
            throw new AssertionError("Failure with " +
                entry.name() + ":  Not supposed to succeed.");
        } catch (NullPointerException e) {
            System.out.println("PASS (" + entry.name() + "):  " + e.getClass() +
                ": " + e.getMessage());
        } catch (IOException | RuntimeException e) {
            System.out.println("PASS (" + entry.name() + "):  " + e.getClass() +
                ": " + e.getMessage());
        }
    }

    static DEREncodable testEncrypted(PEMData.Entry entry) {
        PEMDecoder decoder = PEMDecoder.of();
        if (!Objects.equals(entry.clazz(), EncryptedPrivateKeyInfo.class)) {
            decoder = decoder.withDecryption(entry.password());
        }

        try {
            return test(entry.pem(), entry.clazz(), decoder);
        } catch (Exception | AssertionError e) {
            throw new RuntimeException("Error with PEM (" + entry.name() +
                "):  " + e.getMessage(), e);
        }
    }

    // Change the Entry to use the given class as the expected class returned
    static DEREncodable test(PEMData.Entry entry, Class c) {
        return test(entry.newClass(c), false);
    }

    // Run test with a given Entry
    static DEREncodable test(PEMData.Entry entry) {
        return test(entry, false);
    }

    // Run test with a given Entry
    static DEREncodable test(PEMData.Entry entry, boolean withFactory) {
        try {
            PEMDecoder pemDecoder;
            if (withFactory) {
                Provider provider = Security.getProvider(entry.provider());
                pemDecoder = PEMDecoder.of().withFactory(provider);
            } else {
                pemDecoder = PEMDecoder.of();
            }
            DEREncodable r = test(entry.pem(), entry.clazz(), pemDecoder);
            System.out.println("PASS (" + entry.name() + ")");
            return r;
        } catch (Exception | AssertionError e) {
            throw new RuntimeException("Error with PEM (" + entry.name() +
                "):  " + e.getMessage(), e);
        }
    }

    static List getInterfaceList(Class ccc) {
        Class<?>[] interfaces = ccc.getInterfaces();
        List<Class> list = new ArrayList<>(Arrays.asList(interfaces));
        var x = ccc.getSuperclass();
        if (x != null) {
            list.add(x);
        }
        List<Class> results = new ArrayList<>(list);
        if (list.size() > 0) {
            for (Class cname : list) {
                try {
                    if (cname != null &&
                        cname.getName().startsWith("java.security.")) {
                        results.addAll(getInterfaceList(cname));
                    }
                } catch (Exception e) {
                    System.err.println("Exception with " + cname);
                }
            }
        }
        return results;
    }

    /**
     * Perform the decoding test with the given decoder, on the given pem, and
     * expect the clazz to be returned.
     */
    static DEREncodable test(String pem, Class clazz, PEMDecoder decoder)
        throws IOException {
        DEREncodable pk = decoder.decode(pem);

        // Check that clazz matches what pk returned.
        if (pk.getClass().equals(clazz)) {
            return pk;
        }

        // Search interfaces and inheritance to find a match with clazz
        List<Class> list = getInterfaceList(pk.getClass());
        for (Class cc : list) {
            if (cc != null && cc.equals(clazz)) {
                return pk;
            }
        }

        throw new RuntimeException("Entry did not contain expected: " +
            clazz.getName());
    }

    // Run the same key twice through the same decoder and make sure the
    // result is the same
    static void testTwoKeys() throws IOException {
        PublicKey p1, p2;
        PEMDecoder pd = PEMDecoder.of();
        p1 = pd.decode(PEMData.rsapub.pem(), RSAPublicKey.class);
        p2 = pd.decode(PEMData.rsapub.pem(), RSAPublicKey.class);
        if (!Arrays.equals(p1.getEncoded(), p2.getEncoded())) {
            System.err.println("These two should have matched:");
            System.err.println(hex.parseHex(new String(p1.getEncoded())));
            System.err.println(hex.parseHex(new String(p2.getEncoded())));
            throw new AssertionError("Two decoding of the same" +
                " key failed to match: ");
        }
    }

    private static void testPKCS8Key(PEMData.Entry entry) {
        try {
            PKCS8Key key = PEMDecoder.of().decode(entry.pem(), PKCS8Key.class);
            PKCS8EncodedKeySpec spec =
                    new PKCS8EncodedKeySpec(key.getEncoded());

            KeyFactory kf = KeyFactory.getInstance(key.getAlgorithm());
            kf.generatePublic(spec);
        } catch (Exception ex) {
            throw new RuntimeException(ex);
        }
    }

    static void testClass(PEMData.Entry entry, Class clazz) throws IOException {
        var pk = PEMDecoder.of().decode(entry.pem(), clazz);
    }

    static void testClass(PEMData.Entry entry, Class clazz, boolean pass)
        throws RuntimeException {
        try {
            testClass(entry, clazz);
        } catch (Exception e) {
            if (pass) {
                throw new RuntimeException(e);
            }
        }
    }

    // Run test with a given Entry
    static void testDERCheck(PEMData.Entry entry) {
        if (entry.name().equals("rsaOpenSSL") ||  // PKCS1 data
            entry.name().equals("ed25519ekpi")) {
            return;
        }

        PKCS8EncodedKeySpec p8 = PEMDecoder.of().decode(entry.pem(),
                PKCS8EncodedKeySpec.class);
        int result = Arrays.compare(entry.der(), p8.getEncoded());
        if (result != 0) {
            System.err.println("Compare error with " + entry.name() + "(" +
                result + ")");
            System.err.println("Expected DER: " + HexFormat.of().
                formatHex(entry.der()));
            System.err.println("Returned DER: " + HexFormat.of().
                formatHex(p8.getEncoded()));
                throw new AssertionError("Failed to match " +
                "expected DER");
        }
        System.out.println("PASS (" + entry.name() + ")");
        System.out.flush();
    }

    /**
     * Run decoded keys through Signature to make sure they are valid keys
     */
    static void testSignature(PEMData.Entry entry) {
        Signature s;
        byte[] data = "12345678".getBytes();
        PrivateKey privateKey;

        DEREncodable d = PEMDecoder.of().decode(entry.pem());
        switch (d) {
            case PrivateKey p -> privateKey = p;
            case KeyPair kp -> privateKey = kp.getPrivate();
            case EncryptedPrivateKeyInfo e -> {
                System.out.println("SKIP: EncryptedPrivateKeyInfo " +
                    entry.name());
                return;
            }
            default -> throw new AssertionError("Private key " +
                "should not be null");
        }

        AlgorithmParameterSpec spec = null;
        String algorithm = switch(privateKey.getAlgorithm()) {
            case "EC" -> "SHA256withECDSA";
            case "EdDSA" -> "EdDSA";
            case "RSASSA-PSS" ->  {
                spec = new PSSParameterSpec(
                        "SHA-256", "MGF1", MGF1ParameterSpec.SHA256, 32, 1);
                yield "RSASSA-PSS";
            }
            case null -> {
                System.out.println("Algorithm is null " +
                    entry.name());
                throw new AssertionError("PrivateKey algorithm" +
                    "should not be null");
            }
            default -> "SHA256with" + privateKey.getAlgorithm();
        };

        try {
            if (d instanceof PrivateKey) {
                s = Signature.getInstance(algorithm);
                if (spec != null) {
                    s.setParameter(spec);
                }
                s.initSign(privateKey);
                s.update(data);
                s.sign();
                System.out.println("PASS (Sign): " + entry.name());
            } else if (d instanceof KeyPair) {
                s = Signature.getInstance(algorithm);
                s.initSign(privateKey);
                s.update(data);
                byte[] sig = s.sign();
                s.initVerify(((KeyPair)d).getPublic());
                s.verify(sig);
                System.out.println("PASS (Sign/Verify): " + entry.name());
            } else {
                System.out.println("SKIP: " + entry.name());
            }
        } catch (Exception e) {
            System.out.println("FAIL: " + entry.name());
            throw new AssertionError(e);
        }
    }
}<|MERGE_RESOLUTION|>--- conflicted
+++ resolved
@@ -101,16 +101,9 @@
         PEMData.oasList.stream().filter(e -> !e.name().endsWith("xdh"))
                 .forEach(PEMDecoderTest::testSignature);
 
-<<<<<<< HEAD
         System.out.println("Checking if decode() returns a PKCS8Key and can generate a pub");
         PEMData.oasList.forEach(PEMDecoderTest::testPKCS8Key);
 
-        // PEMRecord tests
-        System.out.println("Checking if ecCSR:");
-        test(PEMData.ecCSR);
-
-=======
->>>>>>> 33c1d2f6
         System.out.println("Checking if ecCSR with preData:");
         DEREncodable result = PEMDecoder.of().decode(PEMData.ecCSRWithData.pem(), PEMRecord.class);
         if (result instanceof PEMRecord rec) {
