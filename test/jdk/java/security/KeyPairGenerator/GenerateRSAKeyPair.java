--- conflicted
+++ resolved
@@ -40,15 +40,10 @@
 
         String kpgAlgorithm = "RSA";
         RSAKeyGenParameterSpec rsaSpec =
-<<<<<<< HEAD
         new RSAKeyGenParameterSpec (SecurityUtils.getTestKeySize(kpgAlgorithm),
                 RSAKeyGenParameterSpec.F4);
-        KeyPairGenerator kpg = KeyPairGenerator.getInstance(kpgAlgorithm, "SunRsaSign");
-=======
-        new RSAKeyGenParameterSpec (1024, RSAKeyGenParameterSpec.F4);
-        KeyPairGenerator kpg = KeyPairGenerator.getInstance("RSA",
+        KeyPairGenerator kpg = KeyPairGenerator.getInstance(kpgAlgorithm,
                 System.getProperty("test.provider.name", "SunRsaSign"));
->>>>>>> 9a9ac1d0
         kpg.initialize(rsaSpec);
 
         // test generateKeyPair
