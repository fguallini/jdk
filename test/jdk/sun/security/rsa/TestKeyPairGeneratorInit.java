--- conflicted
+++ resolved
@@ -49,12 +49,8 @@
     public static void main(String[] args) throws Exception {
         String kpgAlgorithm = "RSA";
         KeyPairGenerator kpg =
-<<<<<<< HEAD
-            KeyPairGenerator.getInstance(kpgAlgorithm, "SunRsaSign");
-=======
-            KeyPairGenerator.getInstance("RSA",
+            KeyPairGenerator.getInstance(kpgAlgorithm,
                     System.getProperty("test.provider.name", "SunRsaSign"));
->>>>>>> 9a9ac1d0
         MySecureRandom rnd = new MySecureRandom();
         kpg.initialize(SecurityUtils.getTestKeySize(kpgAlgorithm), rnd);
         System.out.println("Generate keypair then check");
