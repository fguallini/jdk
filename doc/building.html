--- conflicted
+++ resolved
@@ -282,14 +282,11 @@
 having slow disk access will significantly increase build times. If you
 need to use a network share for the source code, see below for
 suggestions on how to keep the build artifacts on a local disk.</p></li>
-<<<<<<< HEAD
-=======
 <li><p>UTF-8 support is needed to compile the JDK. On Unix systems, this
 typically means that the <code>C.UTF-8</code> or
 <code>en_US.UTF-8</code> locale needs to be available. For Windows
 users, please see the section on <a href="#locale-requirements">Locale
 Requirements</a> below.</p></li>
->>>>>>> 33c1d2f6
 <li><p>On Windows, extra care must be taken to have a smooth building
 experience:</p>
 <ul>
@@ -313,17 +310,6 @@
 <li><p>If using <a href="#cygwin">Cygwin</a>, you must make sure the
 file permissions and attributes between Windows and Cygwin are
 consistent. It is recommended that you follow this procedure:</p>
-<<<<<<< HEAD
-<li><p>UTF-8 support is needed to compile the JDK. On Unix systems, this
-typically means that the <code>C.UTF-8</code> or
-<code>en_US.UTF-8</code> locale needs to be available. For Windows
-users, please see the section on <a href="#locale-requirements">Locale
-Requirements</a> below.</p></li>
-<li><p>On Windows, if using <a href="#cygwin">Cygwin</a>, extra care
-must be taken to make sure the environment is consistent. It is
-recommended that you follow this procedure:</p>
-=======
->>>>>>> 33c1d2f6
 <ul>
 <li><p>Create the directory that is going to contain the top directory
 of the JDK clone by using the <code>mkdir</code> command in the Cygwin
